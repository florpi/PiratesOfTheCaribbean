--- conflicted
+++ resolved
@@ -34,16 +34,12 @@
 
 
 def transfer_train(
-<<<<<<< HEAD
     train_generator,
     validation_generator,
     test_generator,
     path_to_save ="/content/drive/My Drive/pirates/",
     train_all=False,
     N_EPOCHS=10,
-=======
-    train_generator, validation_generator, test_generator, train_all=False, N_EPOCHS=10
->>>>>>> f305fccd
 ):
 
     experiment = Experiment(
@@ -135,11 +131,7 @@
         ],
     )
     # Save test csv file for submission
-<<<<<<< HEAD
     np.savetxt(path_to_save + "submission.csv", submission, delimiter=",")
-=======
-    submission.to_csv("submission.csv")
->>>>>>> f305fccd
 
 
 if __name__ == "__main__":
