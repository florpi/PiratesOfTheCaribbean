--- conflicted
+++ resolved
@@ -19,14 +19,6 @@
 
 LABELS = ["healthy_metal", "irregular_metal", "concrete_cement", "incomplete", "other"]
 
-<<<<<<< HEAD
-def transfer_train(train_generator, validation_generator, 
-                    test_generator,
-                    train_all=False, 
-                    N_EPOCHS=10):
-=======
->>>>>>> 71589462
-
 class CollectBatchStats(tf.keras.callbacks.Callback):
     def __init__(self):
         self.batch_losses = []
@@ -43,7 +35,6 @@
     validation_generator,
     test_generator,
     train_all=False,
-    BATCH_SIZE=100,
     N_EPOCHS=10,
 ):
 
